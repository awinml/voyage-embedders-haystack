[build-system]
requires = ["hatchling"]
build-backend = "hatchling.build"

[project]
name = "voyage-embedders-haystack"
dynamic = ["version"]
description = 'Haystack 2.x component to embed strings and Documents using VoyageAI Embedding models.'
readme = "README.md"
requires-python = ">=3.8"
license = "Apache-2.0"
keywords = ["Haystack", "VoyageAI"]
authors = [{ name = "Ashwin Mathur", email = "" }]
maintainers = [{ name = "Ashwin Mathur", email = "" }]
classifiers = [
  "Development Status :: 4 - Beta",
  "Intended Audience :: Science/Research",
  "License :: Freely Distributable",
  "License :: OSI Approved :: Apache Software License",
  "Operating System :: OS Independent",
  "Programming Language :: Python",
  "Programming Language :: Python :: 3",
  "Programming Language :: Python :: 3.8",
  "Programming Language :: Python :: 3.9",
  "Programming Language :: Python :: 3.10",
  "Programming Language :: Python :: Implementation :: CPython",
  "Programming Language :: Python :: Implementation :: PyPy",
  "Topic :: Scientific/Engineering :: Artificial Intelligence",
]

dependencies = ["haystack-ai", "typing_extensions", "numpy", "voyageai"]

[project.urls]
Documentation = "https://github.com/awinml/voyage-embedders-haystack#readme"
Issues = "https://github.com/awinml/voyage-embedders-haystack/issues"
Source = "https://github.com/awinml/voyage-embedders-haystack"

[tool.hatch.build.targets.wheel]
packages = ["src/haystack_integrations"]

[tool.hatch.version]
path = "src/haystack_integrations/components/embedders/voyage_embedders/__about__.py"

[tool.hatch.envs.default]
dependencies = ["coverage[toml]>=6.5", "coveralls", "pytest", "datasets"]

[tool.hatch.envs.default.scripts]
test = "pytest {args:tests}"
test-cov = "coverage run -m pytest {args:tests}"
cov-report = ["- coverage combine", "coverage xml"]
cov = ["test-cov", "cov-report"]
example-text-embedder = "python examples/text_embedder_example.py"
example-doc-embedder = "python examples/document_embedder_example.py"
example-semantic-search = "python examples/semantic_search_pipeline_example.py"
test-examples = [
  "example-text-embedder",
  "example-doc-embedder",
  "example-semantic-search",
]

[[tool.hatch.envs.all.matrix]]
python = ["3.8", "3.9", "3.10", "3.11", "3.12"]

[tool.hatch.envs.lint]
detached = true
dependencies = ["black>=23.1.0", "mypy>=1.0.0", "ruff>=0.0.243"]
<<<<<<< HEAD

[tool.hatch.envs.lint.scripts]
typing = "mypy --install-types --non-interactive --explicit-package-bases {args:src/ tests}"
style = ["ruff check {args:.}", "black --check --diff {args:.}"]
fmt = ["black {args:.}", "ruff check --fix {args:.}", "style"]
=======
[tool.hatch.envs.lint.scripts]
typing = "mypy --install-types --non-interactive {args:src/voyage_embedders tests}"
style = ["ruff {args:.}", "black --check --diff {args:.}"]
fmt = ["black {args:.}", "ruff --fix {args:.}", "style"]
>>>>>>> de353dad
all = ["fmt", "typing"]

[tool.hatch.metadata]
allow-direct-references = true

[tool.black]
target-version = ["py37"]
line-length = 120
skip-string-normalization = true

[tool.ruff]
target-version = "py37"
line-length = 120
lint.select = [
  "A",
  "ARG",
  "B",
  "C",
  "DTZ",
  "E",
  "EM",
  "F",
  "FBT",
  "I",
  "ICN",
  "ISC",
  "N",
  "PLC",
  "PLE",
  "PLR",
  "PLW",
  "Q",
  "RUF",
  "S",
  "T",
  "TID",
  "UP",
  "W",
  "YTT",
]
lint.ignore = [
  # Allow non-abstract empty methods in abstract base classes
  "B027",
  # Allow boolean positional values in function calls, like `dict.get(... True)`
  "FBT003",
  # Ignore checks for possible passwords
  "S105",
  "S106",
  "S107",
  # Ignore complexity
  "C901",
  "PLR0911",
  "PLR0912",
  "PLR0913",
  "PLR0915",
  # Ignore print statements
  "T201",
<<<<<<< HEAD
  # Ignore function call in argument default - for secrets
  "B008",
=======
>>>>>>> de353dad
]
lint.unfixable = [
  # Don't touch unused imports
  "F401",
]

[tool.ruff.lint.isort]
known-first-party = ["voyage_embedders"]

[tool.ruff.lint.flake8-tidy-imports]
ban-relative-imports = "parents"

[tool.ruff.lint.per-file-ignores]
# Tests can use magic values, assertions, and relative imports
"tests/**/*" = ["PLR2004", "S101", "TID252"]

[tool.coverage.run]
source_pkgs = ["haystack_integrations", "tests"]
branch = true
parallel = true
<<<<<<< HEAD
omit = [
  "src/haystack_integrations/components/embedders/voyage_embedders/__about__.py",
  "example",
]

[tool.coverage.paths]
voyage_embedders = [
  "src/haystack_integrations/components/embedders/voyage_embedders",
  "*/voyage_embedders/src/haystack_integrations/components/embedders/voyage_embedders",
=======
omit = ["src/voyage_embedders/__about__.py", "example"]

[tool.coverage.paths]
voyage_embedders = [
  "src/voyage_embedders",
  "*/voyage_embedders/src/voyage_embedders",
>>>>>>> de353dad
]
tests = ["tests", "*voyage_embedders/tests"]

[tool.coverage.report]
<<<<<<< HEAD
omit = ["*/__init__.py"]
show_missing = true
=======
>>>>>>> de353dad
exclude_lines = ["no cov", "if __name__ == .__main__.:", "if TYPE_CHECKING:"]

[tool.pytest.ini_options]
minversion = "6.0"
addopts = "-vv"
markers = ["unit: unit tests", "integration: integration tests"]
<<<<<<< HEAD
log_cli = true
=======
>>>>>>> de353dad

[tool.mypy]
ignore_missing_imports = true

[[tool.mypy.overrides]]
<<<<<<< HEAD
module = ["haystack.*", "haystack_integrations.*", "pytest.*"]
=======
module = ["haystack.*", "pytest.*"]
>>>>>>> de353dad
ignore_missing_imports = true<|MERGE_RESOLUTION|>--- conflicted
+++ resolved
@@ -64,18 +64,11 @@
 [tool.hatch.envs.lint]
 detached = true
 dependencies = ["black>=23.1.0", "mypy>=1.0.0", "ruff>=0.0.243"]
-<<<<<<< HEAD
 
 [tool.hatch.envs.lint.scripts]
 typing = "mypy --install-types --non-interactive --explicit-package-bases {args:src/ tests}"
 style = ["ruff check {args:.}", "black --check --diff {args:.}"]
 fmt = ["black {args:.}", "ruff check --fix {args:.}", "style"]
-=======
-[tool.hatch.envs.lint.scripts]
-typing = "mypy --install-types --non-interactive {args:src/voyage_embedders tests}"
-style = ["ruff {args:.}", "black --check --diff {args:.}"]
-fmt = ["black {args:.}", "ruff --fix {args:.}", "style"]
->>>>>>> de353dad
 all = ["fmt", "typing"]
 
 [tool.hatch.metadata]
@@ -133,11 +126,8 @@
   "PLR0915",
   # Ignore print statements
   "T201",
-<<<<<<< HEAD
   # Ignore function call in argument default - for secrets
   "B008",
-=======
->>>>>>> de353dad
 ]
 lint.unfixable = [
   # Don't touch unused imports
@@ -158,7 +148,6 @@
 source_pkgs = ["haystack_integrations", "tests"]
 branch = true
 parallel = true
-<<<<<<< HEAD
 omit = [
   "src/haystack_integrations/components/embedders/voyage_embedders/__about__.py",
   "example",
@@ -168,41 +157,24 @@
 voyage_embedders = [
   "src/haystack_integrations/components/embedders/voyage_embedders",
   "*/voyage_embedders/src/haystack_integrations/components/embedders/voyage_embedders",
-=======
-omit = ["src/voyage_embedders/__about__.py", "example"]
-
-[tool.coverage.paths]
-voyage_embedders = [
-  "src/voyage_embedders",
-  "*/voyage_embedders/src/voyage_embedders",
->>>>>>> de353dad
 ]
 tests = ["tests", "*voyage_embedders/tests"]
 
 [tool.coverage.report]
-<<<<<<< HEAD
 omit = ["*/__init__.py"]
 show_missing = true
-=======
->>>>>>> de353dad
 exclude_lines = ["no cov", "if __name__ == .__main__.:", "if TYPE_CHECKING:"]
 
 [tool.pytest.ini_options]
 minversion = "6.0"
 addopts = "-vv"
 markers = ["unit: unit tests", "integration: integration tests"]
-<<<<<<< HEAD
 log_cli = true
-=======
->>>>>>> de353dad
 
 [tool.mypy]
 ignore_missing_imports = true
 
 [[tool.mypy.overrides]]
-<<<<<<< HEAD
 module = ["haystack.*", "haystack_integrations.*", "pytest.*"]
-=======
 module = ["haystack.*", "pytest.*"]
->>>>>>> de353dad
 ignore_missing_imports = true